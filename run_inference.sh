--- conflicted
+++ resolved
@@ -1,21 +1,14 @@
 #!/bin/bash
 set -e
 
-<<<<<<< HEAD
-WORK_DIR='/home/nibio/mutable-outside-world'
-
-export PYTHONPATH=$WORK_DIR:$PYTHONPATH
-
-=======
->>>>>>> 88df260f
 # Provide path to the input and output directories and also information if to clean the output directory from command line
 SOURCE_DIR="$1"
 DEST_DIR="$2"
 CLEAN_OUTPUT_DIR="$3"
 
 # Set default values if not provided
-: "${SOURCE_DIR:=$WORK_DIR/data_for_test}"
-: "${DEST_DIR:=$WORK_DIR/data_for_test_results}"
+: "${SOURCE_DIR:=/home/nibio/mutable-outside-world/data_for_test}"
+: "${DEST_DIR:=/home/nibio/mutable-outside-world/data_for_test_results}"
 : "${CLEAN_OUTPUT_DIR:=true}"
 
 # If someone fails to provide this correctly then print the usage and exit
@@ -54,26 +47,6 @@
 mkdir -p "$DEST_DIR/input_data"
 cp -r "$SOURCE_DIR/"* "$DEST_DIR/input_data/"
 
-<<<<<<< HEAD
-# copy model folder to the output directory
-#cp -r "$WORK_DIR/outputs/binbin/5_classes" "$DEST_DIR/model_folder"
-
-# update folder path in the eval.yaml file
-#python3 "$WORK_DIR/nibio_inference/update_model_file_path.py" "$WORK_DIR/conf/eval.yaml" "$DEST_DIR/model_folder"
-
-# Fix the naming of the input files
-python3 "$WORK_DIR/nibio_inference/fix_naming_of_input_files.py" "$DEST_DIR/input_data"
-#
-## UTM normalization 
-python3 "$WORK_DIR/nibio_inference/pipeline_utm2local_parallel.py" -i "$DEST_DIR/input_data" -o "$DEST_DIR/utm2local"
-#
-## Update the eval.yaml file with the correct paths
-cp "$WORK_DIR/conf/eval.yaml" "$DEST_DIR"
-python3 "$WORK_DIR/nibio_inference/modify_eval.py" "$DEST_DIR/eval.yaml" "$DEST_DIR/utm2local" "$DEST_DIR"
-#
-# clear cache
-python3 "$WORK_DIR/nibio_inference/clear_cache.py" --eval_yaml "$DEST_DIR/eval.yaml"
-=======
 python3 "$SCRIPT_DIR/nibio_inference/fix_naming_of_input_files.py" "$DEST_DIR/input_data"
 
 # UTM normalization 
@@ -85,33 +58,12 @@
 
 # clear cache
 python3 "$SCRIPT_DIR/nibio_inference/clear_cache.py" --eval_yaml "$DEST_DIR/eval.yaml"
->>>>>>> 88df260f
 
-# # Run the inference script with the config file
+# Run the inference script with the config file
 python3 eval.py --config-name "$DEST_DIR/eval.yaml"
-
-# Binbin tiling
-#bash large_PC_predict.sh "$DEST_DIR"
 
 echo "Done with inference using the config file: $DEST_DIR/eval.yaml"
 
-<<<<<<< HEAD
-# # Rename the output files result_0.ply , result_1.ply, ... to the original file names but with the prefix "inference_"
-# python3 "$WORK_DIR/nibio_inference/rename_result_files_instance.py" "$DEST_DIR/eval.yaml" "$DEST_DIR"
-
-# # Rename segmentation files
-# python3 "$WORK_DIR/nibio_inference/rename_result_files_segmentation.py" "$DEST_DIR/eval.yaml" "$DEST_DIR"
-
-FINAL_DEST_DIR="$DEST_DIR/final_results"
-
-# # Run merge script
-# python3 "$WORK_DIR/nibio_inference/merge_pt_ss_is_in_folders.py" -i "$DEST_DIR/utm2local" -s "$DEST_DIR" -o "$FINAL_DEST_DIR" -v
-
-python3 "$WORK_DIR/nibio_inference/final_utm_integration_in_folders.py" -i "$DEST_DIR/utm2local" -s "$DEST_DIR" -o "$FINAL_DEST_DIR" -v
-
-# bring back to utm and save as laz (just mapping and no extending with original points)
-# python3 "$WORK_DIR/nibio_inference/prepare_final.py" -u "$DEST_DIR/utm2local" -i "$DEST_DIR" -o "$FINAL_DEST_DIR" -v
-=======
 # Rename the output files result_0.ply , result_1.ply, ... to the original file names but with the prefix "inference_"
 python3 "$SCRIPT_DIR/nibio_inference/rename_result_files_instance.py" "$DEST_DIR/eval.yaml" "$DEST_DIR"
 
@@ -122,7 +74,6 @@
 
 # Run merge script
 python3 "$SCRIPT_DIR/nibio_inference/merge_pt_ss_is_in_folders.py" -i "$DEST_DIR/utm2local" -s "$DEST_DIR" -o "$FINAL_DEST_DIR" -v
->>>>>>> 88df260f
 
 # remove numbers in the beginning of the file names
 
